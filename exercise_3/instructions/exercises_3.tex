--- conflicted
+++ resolved
@@ -40,15 +40,10 @@
 \widowpenalty10000
 \clubpenalty10000
 
-\setcounter{problemset}{4}
+\setcounter{problemset}{3}
 
 \title{{\Large Advanced Python for Research Projects} \\[0.3cm] 
-<<<<<<< HEAD
-Exercise sheet 3: Parallelization, Modules, Documentation and Testing}
-=======
-Exercise sheet 3: Scientific computation}
->>>>>>> 10b90910
-
+Exercise sheet 3: Parallelization and Scientific computation}
 \begin{document}
 %\maketitle 
 
@@ -83,6 +78,13 @@
 \Question Add Documentation
 \end{problem}
 
+\begin{problem}[title={Parallel numpy/scipy replacement}]
+\noindent
+\Question Let us employ our parallellized map and reduce functions to parallelize our numpy/scipy imitation functions from the prior exercise
+\Question add tests to make sure, the operation is identical to the result obtained by numpy/scipy.
+\Question Compare their performance to our previous sequential versions as well to the numpy/scipy implementation
+\Question What do we learn from the comparison in performance?
+\end{problem}
 
 \begin{problem}[title={Adding tests to ensure correctness}]
 \noindent
@@ -92,10 +94,8 @@
 \end{problem}
 
 \begin{problem}[title={Measuring performance}]
-    \noindent
-    \Question User the test functions as a template to write a function to compare the speed of numpy and scipy functions to our own implementation
-    \Question Plot how the execution time of various functions behaves as a function of the input size
-    \Question Why does one solution perform so much better?
-    \end{problem}
-
-\end{document}+\noindent
+\Question User the test functions as a template to write a function to compare the speed of numpy and scipy functions to our own implementation
+\Question Plot how the execution time of various functions behaves as a function of the input size
+\Question Why does one solution perform so much better?
+\end{problem}