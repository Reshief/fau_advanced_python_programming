--- conflicted
+++ resolved
@@ -40,7 +40,7 @@
 \widowpenalty10000
 \clubpenalty10000
 
-\setcounter{problemset}{3}
+\setcounter{problemset}{4}
 
 \title{{\Large Advanced Python for Research Projects} \\[0.3cm] 
 Exercise sheet 4: Modules, Documentation and testing}
@@ -74,19 +74,7 @@
 \Question Run the tests and verify correct operation. Fix any errors you notice and Add comments explaining the intention of your tests
 \end{problem}
 
-<<<<<<< HEAD
-\begin{problem}[title={Parallel numpy/scipy replacement}]
-\noindent
-\Question Let us employ our parallellized map and reduce functions to parallelize our numpy/scipy imitation functions from the prior exercise
-\Question add tests to make sure, the operation is identical to the result obtained by numpy/scipy.
-\Question Compare their performance to our previous sequential versions as well to the numpy/scipy implementation
-\Question What do we learn from the comparison in performance?
-\end{problem}
-
-\begin{problem}[title={Measuring performance}]
-=======
 \begin{problem}[title={Making our module installable with pip}]
->>>>>>> 10b90910
 \noindent
 \Question We want to use pip -e . to install our module advanced\_module so that any python script on our user can access it. (Link to example and documentation)
 \Question Install the module to the user
